import pytest
from pdfdancer import Color, FontType, StandardFonts
from pdfdancer.pdfdancer_v1 import PDFDancer

from tests.e2e import _require_env_and_fixture
from tests.e2e.pdf_assertions import PDFAssertions


def test_find_paragraphs_by_position():
    base_url, token, pdf_path = _require_env_and_fixture("Showcase.pdf")

    with PDFDancer.open(pdf_path, token=token, base_url=base_url, timeout=30.0) as pdf:
        paras = pdf.select_paragraphs()
        assert len(paras) == 20

        paras_page0 = pdf.page(0).select_paragraphs()
        assert len(paras_page0) == 3

        first = paras_page0[0]
        assert first.internal_id == "PARAGRAPH_000004"
        assert first.position is not None
        assert pytest.approx(first.position.x(), rel=0, abs=1) == 180
<<<<<<< HEAD
        assert pytest.approx(first.position.y(), rel=0, abs=1) == 749  # adjusted for baseline/bounding box
=======
        assert (
            pytest.approx(first.position.y(), rel=0, abs=1) == 749
        )  # adjusted for baseline/bounding box
>>>>>>> c326032c

        last = paras_page0[-1]
        assert last.internal_id == "PARAGRAPH_000006"
        assert last.position is not None
        assert pytest.approx(last.position.x(), rel=0, abs=1) == 69.3
        assert pytest.approx(last.position.y(), rel=0, abs=2) == 46.7

        assert last.object_ref().status is not None
        # assert last.object_ref().status.is_encodable()
        assert last.object_ref().status.font_type == FontType.EMBEDDED
        assert not last.object_ref().status.is_modified()


def test_find_paragraphs_by_text():
    base_url, token, pdf_path = _require_env_and_fixture("Showcase.pdf")

    with PDFDancer.open(pdf_path, token=token, base_url=base_url, timeout=30.0) as pdf:
        paras = pdf.page(0).select_paragraphs_starting_with(
            "This is regular Sans text showing alignment and styles."
        )
        assert len(paras) == 1
        p = paras[0]
        assert p.internal_id == "PARAGRAPH_000005"
        assert pytest.approx(p.position.x(), rel=0, abs=1) == 64.7
<<<<<<< HEAD
        assert pytest.approx(p.position.y(), rel=0, abs=2) == 642  # adjust for baseline/bounding box
=======
        assert (
            pytest.approx(p.position.y(), rel=0, abs=2) == 642
        )  # adjust for baseline/bounding box
>>>>>>> c326032c


def test_select_paragraphs_matching_document_level():
    """Test document-level regex pattern matching for paragraphs"""
    base_url, token, pdf_path = _require_env_and_fixture("Showcase.pdf")

    with PDFDancer.open(pdf_path, token=token, base_url=base_url, timeout=30.0) as pdf:
        # Get all paragraphs to ensure PDF is loaded
        all_paras = pdf.select_paragraphs()
        assert len(all_paras) > 0

        # Test matching any word characters (should match most paragraphs)
        matches = pdf.select_paragraphs_matching(r"\w+")
        assert len(matches) >= 1

        # Test matching any paragraph that contains text
        matches = pdf.select_paragraphs_matching(r".")
        assert len(matches) >= 1


def test_select_paragraphs_matching_with_special_characters():
    """Test regex pattern matching with special characters and numbers"""
    base_url, token, _ = _require_env_and_fixture("Showcase.pdf")

    # Create a new PDF with test data
    with PDFDancer.new(token=token, base_url=base_url, timeout=30.0) as pdf:
        # Add paragraphs with various patterns
        pdf.new_paragraph().text("Invoice #12345").font(StandardFonts.HELVETICA, 12).at(
            0, 100, 100
        ).add()
        pdf.new_paragraph().text("Date: 2024-01-15").font(
            StandardFonts.HELVETICA, 12
        ).at(0, 100, 200).add()
        pdf.new_paragraph().text("Total: $99.99").font(StandardFonts.HELVETICA, 12).at(
            0, 100, 300
        ).add()
        pdf.new_paragraph().text("Email: test@example.com").font(
            StandardFonts.HELVETICA, 12
        ).at(0, 100, 400).add()

        # Test matching invoice numbers
        invoice_matches = pdf.select_paragraphs_matching(r"Invoice #[0-9]+")
        assert len(invoice_matches) == 1
        assert "Invoice #12345" in invoice_matches[0].text

        # Test matching dates in YYYY-MM-DD format
        date_matches = pdf.select_paragraphs_matching(r"[0-9]{4}-[0-9]{2}-[0-9]{2}")
        assert len(date_matches) == 1
        assert "2024-01-15" in date_matches[0].text

        # Test matching dollar amounts
        dollar_matches = pdf.select_paragraphs_matching(r"\$[0-9]+\.[0-9]+")
        assert len(dollar_matches) == 1
        assert "$99.99" in dollar_matches[0].text

        # Test matching email addresses
        email_matches = pdf.select_paragraphs_matching(
            r"[a-zA-Z0-9]+@[a-zA-Z0-9]+\.[a-zA-Z]+"
        )
        assert len(email_matches) == 1
        assert "test@example.com" in email_matches[0].text


def test_select_paragraphs_matching_multiple_pages():
    """Test regex pattern matching across multiple pages"""
    base_url, token, _ = _require_env_and_fixture("Showcase.pdf")

    with PDFDancer.new(
            token=token, base_url=base_url, timeout=30.0, initial_page_count=3
    ) as pdf:
        # Add paragraphs to different pages
        pdf.new_paragraph().text("Chapter 1: Introduction").font(
            StandardFonts.HELVETICA, 14
        ).at(0, 100, 100).add()
        pdf.new_paragraph().text("Section 1.1").font(StandardFonts.HELVETICA, 12).at(
            0, 100, 200
        ).add()

        pdf.new_paragraph().text("Chapter 2: Methods").font(
            StandardFonts.HELVETICA, 14
        ).at(1, 100, 100).add()
        pdf.new_paragraph().text("Section 2.1").font(StandardFonts.HELVETICA, 12).at(
            1, 100, 200
        ).add()

        pdf.new_paragraph().text("Chapter 3: Results").font(
            StandardFonts.HELVETICA, 14
        ).at(2, 100, 100).add()
        pdf.new_paragraph().text("Section 3.1").font(StandardFonts.HELVETICA, 12).at(
            2, 100, 200
        ).add()

        # Test matching all chapters (document-level)
        chapter_matches = pdf.select_paragraphs_matching(r"^Chapter [0-9]+:")
        assert len(chapter_matches) == 3
        assert all("Chapter" in p.text for p in chapter_matches)

        # Test matching all sections (document-level)
        section_matches = pdf.select_paragraphs_matching(r"^Section [0-9]+\.[0-9]+")
        assert len(section_matches) == 3
        assert all("Section" in p.text for p in section_matches)

        # Compare with page-level matching
        page1_chapters = pdf.page(1).select_paragraphs_matching(r"^Chapter [0-9]+:")
        assert len(page1_chapters) == 1
        assert "Chapter 2" in page1_chapters[0].text


def test_select_paragraphs_matching_empty_results():
    """Test regex pattern matching with no matches"""
    base_url, token, _ = _require_env_and_fixture("Showcase.pdf")

    with PDFDancer.new(token=token, base_url=base_url, timeout=30.0) as pdf:
        pdf.new_paragraph().text("Hello World").font(StandardFonts.HELVETICA, 12).at(
            0, 100, 100
        ).add()
        pdf.new_paragraph().text("Goodbye Moon").font(StandardFonts.HELVETICA, 12).at(
            0, 100, 200
        ).add()

        # Test pattern that doesn't match anything
        no_matches = pdf.select_paragraphs_matching(r"[0-9]{5}")
        assert len(no_matches) == 0

        # Test pattern that doesn't match
        no_matches = pdf.select_paragraphs_matching(r"^Nonexistent")
        assert len(no_matches) == 0


def test_select_paragraphs_matching_case_sensitivity():
    """Test that regex pattern matching is case-sensitive"""
    base_url, token, _ = _require_env_and_fixture("Showcase.pdf")

    with PDFDancer.new(token=token, base_url=base_url, timeout=30.0) as pdf:
        pdf.new_paragraph().text("UPPERCASE TEXT").font(StandardFonts.HELVETICA, 12).at(
            0, 100, 100
        ).add()
        pdf.new_paragraph().text("lowercase text").font(StandardFonts.HELVETICA, 12).at(
            0, 100, 200
        ).add()
        pdf.new_paragraph().text("MixedCase Text").font(StandardFonts.HELVETICA, 12).at(
            0, 100, 300
        ).add()

        # Test case-sensitive matching
        uppercase_matches = pdf.select_paragraphs_matching(r"UPPERCASE")
        assert len(uppercase_matches) == 1
        assert "UPPERCASE" in uppercase_matches[0].text

        lowercase_matches = pdf.select_paragraphs_matching(r"lowercase")
        assert len(lowercase_matches) == 1
        assert "lowercase" in lowercase_matches[0].text

        # Test case-insensitive pattern
        case_insensitive_matches = pdf.select_paragraphs_matching(r"(?i)text")
        assert len(case_insensitive_matches) == 3


def test_delete_paragraph():
    base_url, token, pdf_path = _require_env_and_fixture("Showcase.pdf")

    with PDFDancer.open(pdf_path, token=token, base_url=base_url, timeout=30.0) as pdf:
        paragraph = pdf.page(0).select_paragraphs_starting_with(
            "This is regular Sans text showing alignment and styles."
        )[0]
        paragraph.delete()
        remaining = pdf.page(0).select_paragraphs_starting_with(
            "This is regular Sans text showing alignment and styles."
        )
        assert remaining == []


def test_move_paragraph():
    base_url, token, pdf_path = _require_env_and_fixture("Showcase.pdf")

    with PDFDancer.open(pdf_path, token=token, base_url=base_url, timeout=30.0) as pdf:
        paragraph = pdf.page(0).select_paragraphs_starting_with(
            "This is regular Sans text showing alignment and styles."
        )[0]
        paragraph.move_to(0.1, 300)
        moved = pdf.page(0).select_paragraphs_at(0.1, 300)[0]
        assert moved is not None

        assert moved.object_ref().status is not None
        # assert moved.object_ref().status.is_encodable()
        assert moved.object_ref().status.font_type == FontType.EMBEDDED
        assert not moved.object_ref().status.is_modified()


def test_modify_paragraph():
    base_url, token, pdf_path = _require_env_and_fixture("Showcase.pdf")

    with PDFDancer.open(pdf_path, token=token, base_url=base_url, timeout=30.0) as pdf:
        paragraph = pdf.page(0).select_paragraphs_starting_with(
            "This is regular Sans text showing alignment and styles."
        )[0]

        (
            paragraph.edit()
            .replace("Awesomely\nObvious!")
            .font("Helvetica", 12)
            .line_spacing(0.7)
            .move_to(300.1, 500)
            .apply()
        )

        moved = pdf.page(0).select_paragraphs_at(300.1, 500)[0]
        assert moved.object_ref().status is not None
        # assert moved.object_ref().status.is_encodable()
        assert moved.object_ref().status.font_type == FontType.STANDARD
        assert moved.object_ref().status.is_modified()

        (
            PDFAssertions(pdf)
            .assert_textline_has_font("Awesomely", "Helvetica", 12)
            .assert_textline_has_font("Obvious!", "Helvetica", 12)
            .assert_textline_has_color("Awesomely", Color(0, 0, 0))
            .assert_textline_has_color("Obvious!", Color(0, 0, 0))
            .assert_paragraph_is_at("Awesomely", 300.1, 500)
        )


def test_modify_paragraph_without_position():
    base_url, token, pdf_path = _require_env_and_fixture("Showcase.pdf")

    with PDFDancer.open(pdf_path, token=token, base_url=base_url, timeout=30.0) as pdf:
        paragraph = pdf.page(0).select_paragraphs_starting_with(
            "This is regular Sans text showing alignment and styles."
        )[0]
        original_x = paragraph.position.x()
        original_y = paragraph.position.y()

        (
            paragraph.edit()
            .replace("Awesomely\nObvious!")
            .font("Helvetica", 12)
            .line_spacing(0.7)
            .apply()
        )

        (
            PDFAssertions(pdf)
            .assert_textline_has_font("Awesomely", "Helvetica", 12)
            .assert_textline_has_font("Obvious!", "Helvetica", 12)
            .assert_textline_has_color("Awesomely", Color(0, 0, 0))
            .assert_textline_has_color("Obvious!", Color(0, 0, 0))
            .assert_paragraph_is_at("Awesomely", original_x, original_y)
        )


def test_modify_paragraph_without_position_and_spacing():
    base_url, token, pdf_path = _require_env_and_fixture("Showcase.pdf")

    with PDFDancer.open(pdf_path, token=token, base_url=base_url, timeout=30.0) as pdf:
        paragraph = pdf.page(0).select_paragraphs_starting_with(
            "This is regular Sans text showing alignment and styles."
        )[0]
        original_x = paragraph.position.x()
        original_y = paragraph.position.y()
        (paragraph.edit().replace("Awesomely\nObvious!").font("Helvetica", 12).apply())

        (
            PDFAssertions(pdf)
            .assert_textline_has_font("Awesomely", "Helvetica", 12)
            .assert_textline_has_font("Obvious!", "Helvetica", 12)
            .assert_textline_has_color("Awesomely", Color(0, 0, 0))
            .assert_textline_has_color("Obvious!", Color(0, 0, 0))
            .assert_paragraph_is_at("Awesomely", original_x, original_y)
        )


def test_modify_paragraph_noop():
    base_url, token, pdf_path = _require_env_and_fixture("Showcase.pdf")

    with PDFDancer.open(pdf_path, token=token, base_url=base_url, timeout=30.0) as pdf:
        paragraph = pdf.page(0).select_paragraphs_starting_with(
            "This is regular Sans text showing alignment and styles."
        )[0]
        (paragraph.edit().apply())
        paragraph = pdf.page(0).select_paragraphs_starting_with(
            "This is regular Sans text showing alignment and styles."
        )[0]
        assert paragraph.object_ref().status is not None
        # assert paragraph.object_ref().status.is_encodable()
        assert paragraph.object_ref().status.font_type == FontType.EMBEDDED
        assert not paragraph.object_ref().status.is_modified()

        (
            PDFAssertions(pdf)
            .assert_textline_has_font(
                "This is regular Sans text showing alignment and styles.",
                "AAAZPH+Roboto-Regular",
                12,
            )
            .assert_textline_has_color(
                "This is regular Sans text showing alignment and styles.",
                Color(0, 0, 0),
            )
        )


def test_modify_paragraph_only_text():
    base_url, token, pdf_path = _require_env_and_fixture("Showcase.pdf")

    with PDFDancer.open(pdf_path, token=token, base_url=base_url, timeout=30.0) as pdf:
        paragraph = pdf.page(0).select_paragraphs_starting_with(
            "This is regular Sans text showing alignment and styles."
        )[0]
        result = paragraph.edit().replace("lorem\nipsum\nCaesar").apply()

        paragraph = pdf.page(0).select_paragraphs_starting_with("lorem")[0]
        assert paragraph.object_ref().status is not None
        # assert paragraph.object_ref().status.is_encodable()
        assert paragraph.object_ref().status.font_type == FontType.EMBEDDED
        assert paragraph.object_ref().status.is_modified()

        (
            PDFAssertions(pdf)
            .assert_textline_does_not_exist(
                "This is regular Sans text showing alignment and styles."
            )
            .assert_textline_has_color("lorem", Color(0, 0, 0))
            .assert_textline_has_color("ipsum", Color(0, 0, 0))
            .assert_textline_has_color("Caesar", Color(0, 0, 0))
        )


def test_modify_paragraph_only_font():
    base_url, token, pdf_path = _require_env_and_fixture("Showcase.pdf")

    with PDFDancer.open(pdf_path, token=token, base_url=base_url, timeout=30.0) as pdf:
        paragraph = pdf.page(0).select_paragraphs_starting_with(
            "This is regular Sans text showing alignment and styles."
        )[0]
        (paragraph.edit().font("Helvetica", 28).apply())
        paragraph = pdf.page(0).select_paragraphs_starting_with(
            "This is regular Sans text showing alignment and styles."
        )[0]
        assert paragraph.object_ref().status is not None
        # assert paragraph.object_ref().status.is_encodable()
        assert paragraph.object_ref().status.font_type == FontType.STANDARD
        assert paragraph.object_ref().status.is_modified()

        # TODO does not preserve color and fucks up line spacings
        (
            PDFAssertions(pdf)
            .assert_textline_has_font(
                "This is regular Sans text showing alignment and styles.",
                "Helvetica",
                28,
            )
            .assert_textline_has_color(
                "This is regular Sans text showing alignment and styles.",
                Color(0, 0, 0),
            )
        )


def test_modify_paragraph_only_move():
    base_url, token, pdf_path = _require_env_and_fixture("Showcase.pdf")

    with PDFDancer.open(pdf_path, token=token, base_url=base_url, timeout=30.0) as pdf:
        paragraph = pdf.page(0).select_paragraphs_starting_with(
            "This is regular Sans text showing alignment and styles."
        )[0]

        (paragraph.edit().move_to(40, 40).apply())

        paragraph = pdf.page(0).select_paragraphs_starting_with(
            "This is regular Sans text showing alignment and styles."
        )[0]
        assert paragraph.object_ref().status is not None
        # assert paragraph.object_ref().status.is_encodable()
        assert paragraph.object_ref().status.font_type == FontType.EMBEDDED
        assert not paragraph.object_ref().status.is_modified()

        (
            PDFAssertions(pdf)
            .assert_textline_has_font(
                "This is regular Sans text showing alignment and styles.",
                "AAAZPH+Roboto-Regular",
                12,
            )
            .assert_paragraph_is_at(
                "This is regular Sans text showing alignment and styles.", 40, 40, 0
            )
            .assert_textline_has_color(
                "This is regular Sans text showing alignment and styles.",
                Color(0, 0, 0),
            )
        )


@pytest.mark.skip(reason="The exception is actually correct")
def test_modify_paragraph_simple():
    base_url, token, pdf_path = _require_env_and_fixture("Showcase.pdf")

    with PDFDancer.open(pdf_path, token=token, base_url=base_url, timeout=30.0) as pdf:
        paragraph = pdf.page(0).select_paragraphs_starting_with(
            "This is regular Sans text showing alignment and styles."
        )[0]
        paragraph.edit().replace("Awesomely\nObvious!").apply()

        paragraph = pdf.page(0).select_paragraphs_starting_with("Awesomely")[0]
        assert paragraph.object_ref().status is not None
        # assert paragraph.object_ref().status.is_encodable()
        assert paragraph.object_ref().status.font_type == FontType.EMBEDDED
        assert paragraph.object_ref().status.is_modified()

        (
            PDFAssertions(pdf)
            .assert_textline_has_font("Awesomely", "AAAZPH+Roboto-Regular", 1)
            .assert_textline_has_font("Obvious!", "AAAZPH+Roboto-Regular", 1)
            .assert_textline_has_color("Awesomely", Color(0, 0, 0))
            .assert_textline_has_color("Obvious!", Color(0, 0, 0))
        )


def test_add_paragraph_with_custom_font1_expect_not_found():
    base_url, token, pdf_path = _require_env_and_fixture("Showcase.pdf")

    with PDFDancer.open(pdf_path, token=token, base_url=base_url, timeout=30.0) as pdf:
        with pytest.raises(Exception, match="Font not found"):
            response = (
                pdf.new_paragraph()
                .text("Awesomely\nObvious!")
                .font("Roboto", 14)
                .line_spacing(0.7)
                .at(0, 300.1, 500)
                .add()
            )
            print(response)


def test_add_paragraph_with_custom_font1_1():
    base_url, token, pdf_path = _require_env_and_fixture("Showcase.pdf")

    with PDFDancer.open(pdf_path, token=token, base_url=base_url, timeout=30.0) as pdf:
        (
            pdf.new_paragraph()
            .text("Awesomely\nObvious!")
            .font("Roboto-Regular", 14)
            .line_spacing(0.7)
            .at(0, 300.1, 500)
            .add()
        )

        (
            PDFAssertions(pdf)
            .assert_textline_has_font_matching("Awesomely", "Roboto-Regular", 14)
            .assert_textline_has_font_matching("Obvious!", "Roboto-Regular", 14)
            .assert_textline_has_color("Awesomely", Color(0, 0, 0))
            .assert_textline_has_color("Obvious!", Color(0, 0, 0))
            .assert_paragraph_is_at("Awesomely", 300.1, 500, 0)
        )


def test_add_paragraph_on_page_with_custom_font1_1():
    base_url, token, pdf_path = _require_env_and_fixture("Showcase.pdf")

    with PDFDancer.open(pdf_path, token=token, base_url=base_url, timeout=30.0) as pdf:
        (
            pdf.page(0)
            .new_paragraph()
            .text("Awesomely\nObvious!")
            .font("Roboto-Regular", 14)
            .line_spacing(0.7)
            .at(300.1, 500)
            .add()
        )

        (
            PDFAssertions(pdf)
            .assert_textline_has_font_matching("Awesomely", "Roboto-Regular", 14)
            .assert_textline_has_font_matching("Obvious!", "Roboto-Regular", 14)
            .assert_textline_has_color("Awesomely", Color(0, 0, 0))
            .assert_textline_has_color("Obvious!", Color(0, 0, 0))
            .assert_paragraph_is_at("Awesomely", 300.1, 500, 0)
        )


def test_add_paragraph_with_custom_font1_2():
    base_url, token, pdf_path = _require_env_and_fixture("Showcase.pdf")

    with PDFDancer.open(pdf_path, token=token, base_url=base_url, timeout=30.0) as pdf:
        fonts = pdf.find_fonts("Roboto", 14)
        assert len(fonts) > 0
        assert fonts[0].name.startswith("Roboto")

        roboto = fonts[0]
        (
            pdf.new_paragraph()
            .text("Awesomely\nObvious!")
            .font(roboto.name, roboto.size)
            .line_spacing(0.7)
            .at(0, 300.1, 500)
            .add()
        )

        (
            PDFAssertions(pdf)
            .assert_textline_has_font_matching("Awesomely", "Roboto", 14)
            .assert_textline_has_font_matching("Obvious!", "Roboto", 14)
            .assert_textline_has_color("Awesomely", Color(0, 0, 0))
            .assert_textline_has_color("Obvious!", Color(0, 0, 0))
            .assert_paragraph_is_at("Awesomely", 300.1, 500, 0)
        )


def test_add_paragraph_with_custom_font2():
    base_url, token, pdf_path = _require_env_and_fixture("Showcase.pdf")

    with PDFDancer.open(pdf_path, token=token, base_url=base_url, timeout=30.0) as pdf:
        fonts = pdf.find_fonts("Asimovian", 14)
        assert len(fonts) > 0
        assert fonts[0].name == "Asimovian-Regular"

        asimov = fonts[0]
        (
            pdf.new_paragraph()
            .text("Awesomely\nObvious!")
            .font(asimov.name, asimov.size)
            .line_spacing(0.7)
            .at(0, 300.1, 500)
            .add()
        )

        (
            PDFAssertions(pdf)
            .assert_textline_has_font_matching("Awesomely", "Asimovian-Regular", 14)
            .assert_textline_has_font_matching("Obvious!", "Asimovian-Regular", 14)
            .assert_textline_has_color("Awesomely", Color(0, 0, 0))
            .assert_textline_has_color("Obvious!", Color(0, 0, 0))
            .assert_paragraph_is_at("Awesomely", 300.1, 500, 0)
        )


def test_add_paragraph_with_custom_font3():
    base_url, token, pdf_path = _require_env_and_fixture("Showcase.pdf")
    from pathlib import Path

    repo_root = Path(__file__).resolve().parents[2]
    ttf_path = repo_root / "tests/fixtures" / "DancingScript-Regular.ttf"

    with PDFDancer.open(pdf_path, token=token, base_url=base_url, timeout=30.0) as pdf:
        (
            pdf.new_paragraph()
            .text("Awesomely\nObvious!")
            .font_file(ttf_path, 24)
            .line_spacing(1.8)
            .color(Color(0, 0, 255))
            .at(0, 300.1, 500)
            .add()
        )

        (
            PDFAssertions(pdf)
            .assert_textline_has_font_matching("Awesomely", "DancingScript-Regular", 24)
            .assert_textline_has_font_matching("Obvious!", "DancingScript-Regular", 24)
            .assert_textline_has_color("Awesomely", Color(0, 0, 255))
            .assert_textline_has_color("Obvious!", Color(0, 0, 255))
            .assert_paragraph_is_at("Awesomely", 300.1, 500, 0)
        )


def test_add_paragraph_with_standard_font_times():
    base_url, token, pdf_path = _require_env_and_fixture("Showcase.pdf")

    with PDFDancer.open(pdf_path, token=token, base_url=base_url, timeout=30.0) as pdf:
        (
            pdf.new_paragraph()
            .text("Times Roman Test")
            .font(StandardFonts.TIMES_ROMAN.value, 14)
            .at(0, 150, 150)
            .add()
        )
        (
            PDFAssertions(pdf)
            .assert_text_has_font(
                "Times Roman Test", StandardFonts.TIMES_ROMAN.value, 14
            )
            .assert_paragraph_is_at("Times Roman Test", 150, 150, 0)
        )


def test_add_paragraph_with_standard_font_courier():
    base_url, token, pdf_path = _require_env_and_fixture("Showcase.pdf")

    with PDFDancer.open(pdf_path, token=token, base_url=base_url, timeout=30.0) as pdf:
        (
            pdf.new_paragraph()
            .text("Courier MonospacenCode Example")
            .font(StandardFonts.COURIER_BOLD.value, 12)
            .line_spacing(1.5)
            .at(0, 200, 200)
            .add()
        )

        (
            PDFAssertions(pdf)
            .assert_text_has_font(
                "Courier Monospace", StandardFonts.COURIER_BOLD.value, 12, page=0
            )
            .assert_paragraph_is_at("Courier Monospace", 200, 200, page=0)
        )


def test_paragraph_color_reading():
    base_url, token, pdf_path = _require_env_and_fixture("Showcase.pdf")

    with PDFDancer.open(pdf_path, token=token, base_url=base_url, timeout=30.0) as pdf:
        (
            pdf.new_paragraph()
            .text("Red Color Test")
            .font(StandardFonts.HELVETICA.value, 14)
            .color(Color(255, 0, 0))
            .at(0, 100, 100)
            .add()
        )

        (
            pdf.new_paragraph()
            .text("Blue Color Test")
            .font(StandardFonts.HELVETICA.value, 14)
            .color(Color(0, 0, 255))
            .at(0, 100, 120)
            .add()
        )

        (
            PDFAssertions(pdf)
            .assert_textline_has_color("Blue Color Test", Color(0, 0, 255), page=0)
            .assert_textline_has_color("Red Color Test", Color(255, 0, 0), page=0)
        )


def test_add_paragraph_to_new_page():
    base_url, token, pdf_path = _require_env_and_fixture("Empty.pdf")

    with PDFDancer.open(pdf_path, token=token, base_url=base_url) as pdf:
        (
            pdf.page(0)
            .new_paragraph()
            .text("Awesome")
            .font("Roboto-Regular", 14)
            .at(50, 100)
            .add()
        )

        (
            PDFAssertions(pdf)
            .assert_textline_has_font_matching("Awesome", "Roboto-Regular", 14)
            .assert_textline_has_color("Awesome", Color(0, 0, 0))
            .assert_paragraph_is_at("Awesome", 50, 100, 0)
        )<|MERGE_RESOLUTION|>--- conflicted
+++ resolved
@@ -1,7 +1,7 @@
 import pytest
+
 from pdfdancer import Color, FontType, StandardFonts
 from pdfdancer.pdfdancer_v1 import PDFDancer
-
 from tests.e2e import _require_env_and_fixture
 from tests.e2e.pdf_assertions import PDFAssertions
 
@@ -20,13 +20,9 @@
         assert first.internal_id == "PARAGRAPH_000004"
         assert first.position is not None
         assert pytest.approx(first.position.x(), rel=0, abs=1) == 180
-<<<<<<< HEAD
-        assert pytest.approx(first.position.y(), rel=0, abs=1) == 749  # adjusted for baseline/bounding box
-=======
         assert (
             pytest.approx(first.position.y(), rel=0, abs=1) == 749
         )  # adjusted for baseline/bounding box
->>>>>>> c326032c
 
         last = paras_page0[-1]
         assert last.internal_id == "PARAGRAPH_000006"
@@ -51,13 +47,9 @@
         p = paras[0]
         assert p.internal_id == "PARAGRAPH_000005"
         assert pytest.approx(p.position.x(), rel=0, abs=1) == 64.7
-<<<<<<< HEAD
-        assert pytest.approx(p.position.y(), rel=0, abs=2) == 642  # adjust for baseline/bounding box
-=======
         assert (
             pytest.approx(p.position.y(), rel=0, abs=2) == 642
         )  # adjust for baseline/bounding box
->>>>>>> c326032c
 
 
 def test_select_paragraphs_matching_document_level():
@@ -126,7 +118,7 @@
     base_url, token, _ = _require_env_and_fixture("Showcase.pdf")
 
     with PDFDancer.new(
-            token=token, base_url=base_url, timeout=30.0, initial_page_count=3
+        token=token, base_url=base_url, timeout=30.0, initial_page_count=3
     ) as pdf:
         # Add paragraphs to different pages
         pdf.new_paragraph().text("Chapter 1: Introduction").font(
